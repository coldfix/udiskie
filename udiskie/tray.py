"""
Tray icon for udiskie.
"""

import asyncio

from gi.repository import Gio
from gi.repository import Gtk

from .async_ import run_bg
from .common import setdefault, DaemonBase
from .locale import _
from .mount import Action, prune_empty_node
from .prompt import Dialog


__all__ = ['UdiskieMenu', 'TrayIcon']


class MenuFolder(object):

    def __init__(self, label, items):
        self.label = label
        self.items = items

    def __bool__(self):
        return bool(self.items)

    __nonzero__ = __bool__


class MenuSection(MenuFolder): pass
class SubMenu(MenuFolder): pass


class Icons(object):

    """Encapsulates the responsibility to load icons."""

    _icon_names = {
        'media': [
            'drive-removable-media-usb-pendrive',
            'drive-removable-media-usb',
            'drive-removable-media',
            'media-optical',
            'media-flash',
        ],
        'browse': ['document-open', 'folder-open'],
        'mount': ['udiskie-mount'],
        'unmount': ['udiskie-unmount'],
        'unlock': ['udiskie-unlock'],
        'lock': ['udiskie-lock'],
        'eject': ['udiskie-eject', 'media-eject'],
        'detach': ['udiskie-detach'],
        'quit': ['application-exit'],
        'forget_password': ['edit-delete'],
        'delete': ['udiskie-eject'],
        'losetup': ['udiskie-mount'],
    }

    def __init__(self, icon_names={}):
        """Merge ``icon_names`` into default icon names."""
        _icon_names = icon_names.copy()
        setdefault(_icon_names, self.__class__._icon_names)
        self._icon_names = _icon_names
        for k, v in _icon_names.items():
            if isinstance(v, str):
                self._icon_names[k] = [v]

    def get_icon_name(self, icon_id):
        """
        Try to determine the name of the icon that should be used.

        :param str icon_id: udiskie internal icon id
        :returns: the icon name to be used
        :rtype: str
        """
        icon_theme = Gtk.IconTheme.get_default()
        for name in self._icon_names[icon_id]:
            if icon_theme.has_icon(name):
                return name
        return 'not-available'

    def get_icon(self, icon_id, size):
        """
        Load icon dynamically.

        :param str icon_id: udiskie internal icon id
        :param GtkIconSize size: requested size
        :returns: the loaded icon
        :rtype: Gtk.Image
        """
        return Gtk.Image.new_from_gicon(self.get_gicon(icon_id), size)

    def get_gicon(self, icon_id):
        """
        Lookup the GTK icon name corresponding to the specified internal id.

        :param str icon_id: udiskie internal icon id
        :param GtkIconSize size: requested size
        :returns: the loaded icon
        :rtype: Gio.Icon
        """
        return Gio.ThemedIcon.new_from_names(self._icon_names[icon_id])


class UdiskieMenu(object):

    """
    Builder for udiskie menus.

    Objects of this class generate action menus when being called.
    """

    def __init__(self, daemon, icons, actions, flat=True):
        """
        Initialize a new menu maker.

        :param object mounter: mount operation provider
        :param Icons icons: icon provider
        :param DeviceActions actions: device actions discovery
        :returns: a new menu maker
        :rtype: cls

        Required keys for the ``_labels``, ``_menu_icons`` and
        ``actions`` dictionaries are:

            - browse    Open mount location
            - mount     Mount a device
            - unmount   Unmount a device
            - unlock    Unlock a LUKS device
            - lock      Lock a LUKS device
            - eject     Eject a drive
            - detach    Detach (power down) a drive
            - quit      Exit the application

        NOTE: If using a main loop other than ``Gtk.main`` the 'quit' action
        must be customized.
        """
        self._icons = icons
        self._daemon = daemon
        self._mounter = daemon.mounter
        self._actions = actions
        self._quit_action = daemon.mainloop.stop
        self.flat = flat

    def __call__(self, menu, extended):
        """
        Populate the menu with udiskie mount operations.

        :param Gtk.Menu menu:
        """
        # create actions items
        flat = self.flat and not extended
        self._create_menu_items(menu, self._prepare_menu(self.detect(), flat))
        if extended:
            self._insert_options(menu)
        return menu

    def _insert_options(self, menu):
        """Add configuration options to menu."""
        menu.append(Gtk.SeparatorMenuItem())
<<<<<<< HEAD
        menu.append(self._menuitem(
            _('Mount disc image'),
            self._icons.get_icon('losetup', Gtk.IconSize.MENU),
            lambda _: asyncio.ensure_future(self._losetup())
        ))
        menu.append(Gtk.SeparatorMenuItem())
=======
        if self._mounter.udisks.loop_support:
            menu.append(self._menuitem(
                _('Mount disc image'),
                self._icons.get_icon('losetup', Gtk.IconSize.MENU),
                run_bg(lambda _: self._losetup())
            ))
            menu.append(Gtk.SeparatorMenuItem())
>>>>>>> 90d26f2f
        menu.append(self._menuitem(
            _("Enable automounting"),
            icon=None,
            onclick=lambda _: self._daemon.automounter.toggle(),
            checked=self._daemon.automounter.active,
        ))
        menu.append(self._menuitem(
            _("Enable notifications"),
            icon=None,
            onclick=lambda _: self._daemon.notify.toggle(),
            checked=self._daemon.notify.active,
        ))
        # append menu item for closing the application
        if self._quit_action:
            menu.append(Gtk.SeparatorMenuItem())
            menu.append(self._menuitem(
                _('Quit'),
                self._icons.get_icon('quit', Gtk.IconSize.MENU),
                lambda _: self._quit_action()
            ))

    async def _losetup(self):
        dialog = Gtk.FileChooserDialog(
            _('Open disc image'), None,
            Gtk.FileChooserAction.OPEN,
            (_('Open'), Gtk.ResponseType.OK,
             _('Cancel'), Gtk.ResponseType.CANCEL))
        dialog.show_all()
        response = await Dialog(dialog)
        dialog.hide()
        if response != Gtk.ResponseType.OK:
            return
        await self._mounter.losetup(dialog.get_filename())

    def detect(self):
        """
        Detect all currently known devices.

        :returns: root of device hierarchy
        :rtype: Device
        """
        root = self._actions.detect()
        prune_empty_node(root, set())
        return root

    def _create_menu(self, items):
        """
        Create a menu from the given node.

        :param list items: list of menu items
        :returns: a new menu object holding all items of the node
        :rtype: Gtk.Menu
        """
        menu = Gtk.Menu()
        self._create_menu_items(menu, items)
        return menu

    def _create_menu_items(self, menu, items):
        def make_action_callback(node):
            return run_bg(lambda _: node.action())
        for node in items:
            if isinstance(node, Action):
                menu.append(self._menuitem(
                    node.label,
                    self._icons.get_icon(node.method, Gtk.IconSize.MENU),
                    make_action_callback(node)))
            elif isinstance(node, SubMenu):
                menu.append(self._menuitem(
                    node.label,
                    icon=None,
                    onclick=self._create_menu(node.items)))
            elif isinstance(node, MenuSection):
                self._create_menu_section(menu, node)
            else:
                raise ValueError(_("Invalid node!"))
        if len(menu) == 0:
            mi = self._menuitem(_("No external devices"), None, None)
            mi.set_sensitive(False)
            menu.append(mi)

    def _create_menu_section(self, menu, section):
        if len(menu) > 0:
            menu.append(Gtk.SeparatorMenuItem())
        if section.label:
            mi = self._menuitem(section.label, None, None)
            mi.set_sensitive(False)
            menu.append(mi)
        self._create_menu_items(menu, section.items)

    def _menuitem(self, label, icon, onclick, checked=None):
        """
        Create a generic menu item.

        :param str label: text
        :param Gtk.Image icon: icon (may be ``None``)
        :param onclick: onclick handler, either a callable or Gtk.Menu
        :returns: the menu item object
        :rtype: Gtk.MenuItem
        """
        if checked is not None:
            item = Gtk.CheckMenuItem()
            item.set_active(checked)
        elif icon is None:
            item = Gtk.MenuItem()
        else:
            item = Gtk.ImageMenuItem()
            item.set_image(icon)
            # I don't really care for the "show icons only for nouns, not
            # for verbs" policy:
            item.set_always_show_image(True)
        if label is not None:
            item.set_label(label)
        if isinstance(onclick, Gtk.Menu):
            item.set_submenu(onclick)
        elif onclick is not None:
            item.connect('activate', onclick)
        return item

    def _prepare_menu(self, node, flat=None):
        """
        Prepare the menu hierarchy from the given device tree.

        :param Device node: root node of device hierarchy
        :returns: menu hierarchy
        :rtype: list
        """
        if flat is None:
            flat = self.flat
        ItemGroup = MenuSection if flat else SubMenu
        return [
            ItemGroup(branch.label, self._collapse_device(branch, flat))
            for branch in node.branches
            if branch.methods or branch.branches
        ]

    def _collapse_device(self, node, flat):
        """Collapse device hierarchy into a flat folder."""
        items = [item
                 for branch in node.branches
                 for item in self._collapse_device(branch, flat)
                 if item]
        if flat:
            items.extend(node.methods)
        else:
            items.append(MenuSection(None, node.methods))
        return items


class TrayIcon(object):

    """Default TrayIcon class."""

    def __init__(self, menumaker, icons, statusicon=None):
        """
        Create an object managing a tray icon.

        The actual Gtk.StatusIcon is only created as soon as you call show()
        for the first time. The reason to delay its creation is that the GTK
        icon will be initially visible, which results in a perceptable
        flickering.

        :param UdiskieMenu menumaker: menu factory
        :param Gtk.StatusIcon statusicon: status icon
        """
        self._icons = icons
        self._icon = statusicon
        self._menu = menumaker
        self._conn_left = None
        self._conn_right = None
        self.task = asyncio.Future()
        menumaker._quit_action = self.destroy

    def destroy(self):
        self.show(False)
        self.task.set_result(True)

    def _create_statusicon(self):
        """Return a new Gtk.StatusIcon."""
        statusicon = Gtk.StatusIcon()
        statusicon.set_from_gicon(self._icons.get_gicon('media'))
        statusicon.set_tooltip_text(_("udiskie"))
        return statusicon

    @property
    def visible(self):
        """Return visibility state of icon."""
        return bool(self._conn_left)

    def show(self, show=True):
        """Show or hide the tray icon."""
        if show and not self.visible:
            self._show()
        if not show and self.visible:
            self._hide()

    def _show(self):
        """Show the tray icon."""
        if not self._icon:
            self._icon = self._create_statusicon()
        widget = self._icon
        widget.set_visible(True)
        self._conn_left = widget.connect("activate", self._activate)
        self._conn_right = widget.connect("popup-menu", self._popup_menu)

    def _hide(self):
        """Hide the tray icon."""
        self._icon.set_visible(False)
        self._icon.disconnect(self._conn_left)
        self._icon.disconnect(self._conn_right)
        self._conn_left = None
        self._conn_right = None

    def create_context_menu(self, extended):
        """Create the context menu."""
        menu = Gtk.Menu()
        self._menu(menu, extended)
        return menu

    def _activate(self, icon):
        """Handle a left click event (show the menu)."""
        self._popup_menu(icon, button=0, time=Gtk.get_current_event_time(),
                         extended=False)

    def _popup_menu(self, icon, button, time, extended=True):
        """Handle a right click event (show the menu)."""
        m = self.create_context_menu(extended)
        m.show_all()
        m.popup(parent_menu_shell=None,
                parent_menu_item=None,
                func=icon.position_menu,
                data=icon,
                button=button,
                activate_time=time)
        # need to store reference or menu will be destroyed before showing:
        self._m = m


class UdiskieStatusIcon(DaemonBase):

    """
    Manage a status icon.

    When `smart` is on, the icon will automatically hide if there is no action
    available and the menu will have no 'Quit' item.
    """

    def __init__(self, icon, menumaker, smart=False):
        self._icon = icon
        self._menumaker = menumaker
        self._mounter = menumaker._mounter
        self._quit_action = menumaker._quit_action
        self.smart = smart
        self.active = False
        self.events = {
            'device_changed': self.update,
            'device_added': self.update,
            'device_removed': self.update,
        }

    def activate(self):
        super(UdiskieStatusIcon, self).activate()
        self.update()

    def deactivate(self):
        super(UdiskieStatusIcon, self).deactivate()
        self._icon.show(False)

    @property
    def smart(self):
        return getattr(self, '_smart', None)

    @smart.setter
    def smart(self, smart):
        if smart == self.smart:
            return
        if smart:
            self._menumaker._quit_action = None
        else:
            self._menumaker._quit_action = self._quit_action
        self._smart = smart
        self.update()

    def has_menu(self):
        """Check if a menu action is available."""
        return any(self._menumaker._prepare_menu(self._menumaker.detect()))

    def update(self, *args):
        """Show/hide icon depending on whether there are devices."""
        if self.smart:
            self._icon.show(self.has_menu())
        else:
            self._icon.show(True)<|MERGE_RESOLUTION|>--- conflicted
+++ resolved
@@ -160,22 +160,12 @@
     def _insert_options(self, menu):
         """Add configuration options to menu."""
         menu.append(Gtk.SeparatorMenuItem())
-<<<<<<< HEAD
         menu.append(self._menuitem(
             _('Mount disc image'),
             self._icons.get_icon('losetup', Gtk.IconSize.MENU),
-            lambda _: asyncio.ensure_future(self._losetup())
+            run_bg(lambda _: self._losetup())
         ))
         menu.append(Gtk.SeparatorMenuItem())
-=======
-        if self._mounter.udisks.loop_support:
-            menu.append(self._menuitem(
-                _('Mount disc image'),
-                self._icons.get_icon('losetup', Gtk.IconSize.MENU),
-                run_bg(lambda _: self._losetup())
-            ))
-            menu.append(Gtk.SeparatorMenuItem())
->>>>>>> 90d26f2f
         menu.append(self._menuitem(
             _("Enable automounting"),
             icon=None,
