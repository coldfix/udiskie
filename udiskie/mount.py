"""
Udiskie mount utilities.
"""
__all__ = ['Mounter']

import sys
import logging

class Mounter(object):
    """
    Mount utility.

    Remembers udisks, prompt and filter instances to use across multiple
    mount operations.

    """
    def __init__(self, filter=None, prompt=None, udisks=None):
        """
        Initialize mounter with the given defaults.

        The parameters are not guaranteed to keep their order and should
        always be passed as keyword arguments.

        If udisks is None only the xxx_device methods will work.
        If prompt is None device unlocking will not work.

        """
        self.filter = filter
        self.prompt = prompt
        self.udisks = udisks

    # mount/unmount
    def mount_device(self, device, filter=None):
        """
        Mount the device if not already mounted.

        Return value indicates whether an action was performed successfully.
        The special value `None` means unknown/unreliable.

        """
        log = logging.getLogger('udiskie.mount.mount_device')
        if not device.is_handleable or not device.is_filesystem:
            log.debug('skipping unhandled device %s' % (device,))
            return False
        if device.is_mounted:
            log.debug('skipping mounted device %s' % (device,))
            return False

        fstype = str(device.id_type)
        filter = filter or self.filter
        options = filter.get_mount_options(device) if filter else []

        log.info('attempting to mount device %s (%s:%s)' % (device, fstype, options))
        try:
            device.mount(fstype, options)
        except device.Exception:
            err = sys.exc_info()[1]
            log.error('failed to mount device %s: %s' % (device, err))
            return None

        log.info('mounted device %s' % (device,))
        return True

    def unmount_device(self, device):
        """
        Unmount a Device.

        Checks to make sure the device is unmountable and then unmounts.
        Return value indicates whether an action was performed successfully.
        The special value `None` means unknown/unreliable.

        """
        logger = logging.getLogger('udiskie.mount.unmount_device')
        if not device.is_handleable or not device.is_filesystem:
            logger.debug('skipping unhandled device %s' % (device,))
            return False
        if not device.is_mounted:
            logger.debug('skipping unmounted device %s' % (device,))
            return False
        try:
            device.unmount()
            logger.info('unmounted device %s' % (device,))
        except device.Exception:
            err = sys.exc_info()[1]
            logger.error('failed to unmount device %s: %s' % (device, err))
            return None
        return True

    # unlock/lock (LUKS)
    def unlock_device(self, device, prompt=None):
        """
        Unlock the device if not already unlocked.

        Return value indicates whether an action was performed successfully.
        The special value `None` means unknown/unreliable.

        """
        log = logging.getLogger('udiskie.mount.unlock_device')
        if not device.is_handleable or not device.is_crypto:
            log.debug('skipping unhandled device %s' % (device,))
            return False
        if device.is_unlocked:
            log.debug('skipping unlocked device %s' % (device,))
            return False

        # prompt user for password
        prompt = prompt or self.prompt
        password = prompt and prompt(
                'Enter password for %s:' % (device,),
                'Unlock encrypted device')
        if password is None:
            return False

        # unlock device
        log.info('attempting to unlock device %s' % (device,))
        try:
            device.unlock(password, [])
            holder_dev = self.udisks.create_device(
                device.luks_cleartext_holder)
            holder_path = holder_dev.device_file
            log.info('unlocked device %s on %s' % (device, holder_path))
<<<<<<< HEAD
        except self.udisks.Exception:
=======
        except device.Exception:
>>>>>>> 64db9369
            err = sys.exc_info()[1]
            log.error('failed to unlock device %s:\n%s' % (device, err))
            return None
        return True

    def lock_device(self, device):
        """
        Lock device.

        Checks to make sure the device is lockable, then locks.
        Return value indicates whether an action was performed successfully.
        The special value `None` means unknown/unreliable.

        """
        logger = logging.getLogger('udiskie.mount.lock_device')
        if not device.is_handleable or not device.is_crypto:
            logger.debug('skipping unhandled device %s' % (device,))
            return False
        if not device.is_unlocked:
            logger.debug('skipping locked device %s' % (device,))
            return False
        try:
            device.lock([])
            logger.info('locked device %s' % (device,))
        except device.Exception:
            err = sys.exc_info()[1]
            logger.error('failed to lock device %s: %s' % (device, err))
            return None
        return True


    # add/remove (unlock/lock or mount/unmount)
    def add_device(self, device, filter=None, prompt=None):
        """Mount or unlock the device depending on its type."""
        log = logging.getLogger('udiskie.mount.add_device')
        if not device.is_handleable:
            log.debug('skipping unhandled device %s' % (device,))
            return False
        if device.is_filesystem:
            return self.mount_device(device, filter)
        elif device.is_crypto:
            return self.unlock_device(device, prompt)

    def remove_device(self, device, force=False):
        """
        Unmount or lock the device depending on device type.

        If `force` is True recursively unmount/unlock all devices that are
        contained by this device.

        """
        logger = logging.getLogger('udiskie.mount.remove_device')
        if device.is_filesystem:
            return self.unmount_device(device)
        elif device.is_crypto:
            if not device.is_unlocked:
                return False
            if force:
                self.remove_device(
                    device.create(device.bus, device.luks_cleartext_holder),
                    force=True)
            return self.lock_device(device)
        elif force and device.is_partition_table:
            success = True
            for dev in self.udisks.get_all_handleable():
                if dev.is_partition and dev.partition_slave == device:
                    ret = self.remove_device(dev, force=True)
                    if ret is None:
                        success = None
                    else:
                        success = success and ret
            return success
        else:
            logger.debug('skipping unhandled device %s' % (device,))
            return False

    # eject/detach device
    def eject_device(self, device, force=False):
        """Eject a device after unmounting all its mounted filesystems."""
        logger = logging.getLogger('udiskie.mount.eject_device')
        drive = device.drive
        if drive.is_drive and drive.is_ejectable:
            if force:
                return drive.eject(['unmount'])
            else:
                return drive.eject([])
        else:
            logger.debug('drive not ejectable: %s' % drive)
            return False

    def detach_device(self, device, force=False):
        """Detach a device after unmounting all its mounted filesystems."""
        logger = logging.getLogger('udiskie.mount.eject_device')
        drive = device.drive
        if drive.is_drive and drive.is_detachable:
            if force:
                self.remove_device(drive, force=True)
            return drive.detach([])
        else:
            logger.debug('drive not detachable: %s' % drive)
            return False

    # mount_all/unmount_all
    def mount_all(self, filter=None, prompt=None):
        """Mount handleable devices that are already present."""
        for device in self.udisks.get_all_handleable():
            self.add_device(device, filter, prompt)

    def unmount_all(self):
        """Unmount all filesystems handleable by udiskie."""
        unmounted = []
        for device in self.udisks.get_all_handleable():
            if self.unmount_device(device):
                unmounted.append(device)
        return unmounted

    def eject_all(self):
        """Eject all ejectable devices."""
        ejected = []
        for device in self.udisks.get_all():
            if device.is_drive and device.is_external and device.is_ejectable:
                if self.eject_device(device, force=True):
                    ejected.append(device)
        return ejected

    def detach_all(self):
        """Detach all detachable devices."""
        detached = []
        for device in self.udisks.get_all():
            if device.is_drive and device.is_external and device.is_detachable:
                if self.detach_device(device, force=True):
                    detached.append(device)
        return detached

    # mount a holder/lock a slave
    def mount_holder(self, device, filter=None, prompt=None):
        """
        Mount or unlock the holder device of this unlocked LUKS device.

        Will not mount the holder if the device is not unlocked.
        Return value indicates success

        """
        logger = logging.getLogger('udiskie.mount.lock_slave')
        if not device.is_unlocked:
            logger.debug('skipping locked or non-luks device %s' % (device,))
            return False
        holder_path = device.luks_cleartext_holder
        holder = self.udisks.create_device(holder_path)
        return self.add_device(holder, filter=filter, prompt=prompt)

    def lock_slave(self, device):
        """
        Lock the luks slave of this device.

        Will not lock the slave if it is still used by any mounted file system.
        Return value indicates success.

        """
        logger = logging.getLogger('udiskie.mount.lock_slave')
        if not device.is_luks_cleartext:
            logger.debug('skipping non-luks-cleartext device %s' % (device,))
            return False
        slave_path = device.luks_cleartext_slave
        slave = self.udisks.create_device(slave_path)
        if slave.is_luks_cleartext_slave:
            return False
        return self.lock_device(slave)


    # mount/unmount by path
    def mount(self, path, filter=None, prompt=None):
        """
        Mount or unlock a device.

        The device must match the criteria for a filesystem mountable or
        unlockable by udiskie.

        """
        logger = logging.getLogger('udiskie.mount.unmount')
        device = self.udisks.get_device(path)
        if device:
            logger.debug('found device owning "%s": "%s"' % (path, device))
            if self.add_device(device, filter=filter, prompt=prompt):
                return device
        return None

    def unmount(self, path):
        """
        Unmount or lock a filesystem

        The filesystem must match the criteria for a filesystem mountable by
        udiskie.  path is either the physical device node (e.g. /dev/sdb1) or the
        mount point (e.g. /media/Foo).

        """
        logger = logging.getLogger('udiskie.mount.unmount')
        device = self.udisks.get_device(path)
        if device:
            logger.debug('found device owning "%s": "%s"' % (path, device))
            if self.remove_device(device):
                return device
        return None

    # eject media/detach drive
    def eject(self, path):
        """
        Eject media from the device.

        If the device has any mounted filesystems, these will be unmounted
        before ejection.

        """
        logger = logging.getLogger('udiskie.mount.eject')
        device = self.udisks.get_device(path)
        if device:
            logger.debug('found device owning "%s": "%s"' % (path, device))
            if self.eject_device(device):
                return device
        else:
            logger.warning('no found device owning "%s"' % (path))
            return None

    def detach(self, path):
        """
        Eject media from the device.

        If the device has any mounted filesystems, these will be unmounted
        before ejection.

        """
        logger = logging.getLogger('udiskie.mount.detach')
        device = self.udisks.get_device(path)
        if device:
            logger.debug('found device owning "%s": "%s"' % (path, device))
            if self.detach_device(device):
                return device
        else:
            logger.warning('no found device owning "%s"' % (path))
            return None<|MERGE_RESOLUTION|>--- conflicted
+++ resolved
@@ -21,7 +21,9 @@
         The parameters are not guaranteed to keep their order and should
         always be passed as keyword arguments.
 
-        If udisks is None only the xxx_device methods will work.
+        If udisks is None only the xxx_device methods will work. The
+        exception is the force=True branch of remove_device.
+
         If prompt is None device unlocking will not work.
 
         """
@@ -115,15 +117,12 @@
         log.info('attempting to unlock device %s' % (device,))
         try:
             device.unlock(password, [])
-            holder_dev = self.udisks.create_device(
+            holder_dev = device.create(
+                device.bus,
                 device.luks_cleartext_holder)
             holder_path = holder_dev.device_file
             log.info('unlocked device %s on %s' % (device, holder_path))
-<<<<<<< HEAD
-        except self.udisks.Exception:
-=======
         except device.Exception:
->>>>>>> 64db9369
             err = sys.exc_info()[1]
             log.error('failed to unlock device %s:\n%s' % (device, err))
             return None
